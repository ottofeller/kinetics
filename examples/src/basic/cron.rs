<<<<<<< HEAD
use kinetics::macros::cron;
use kinetics::tools::queue::Client as QueueClient;
=======
use kinetics_macro::cron;
>>>>>>> c82ae1e9
use std::collections::HashMap;

/// A regular cron job which prints out every hour
///
/// Test locally with the following command:
/// kinetics invoke BasicCronCron
#[cron(schedule = "rate(1 hour)")]
pub async fn cron(_secrets: &HashMap<String, String>) -> Result<(), Box<dyn std::error::Error>> {
    println!("Started cron job");
    Ok(())
}<|MERGE_RESOLUTION|>--- conflicted
+++ resolved
@@ -1,9 +1,5 @@
-<<<<<<< HEAD
 use kinetics::macros::cron;
 use kinetics::tools::queue::Client as QueueClient;
-=======
-use kinetics_macro::cron;
->>>>>>> c82ae1e9
 use std::collections::HashMap;
 
 /// A regular cron job which prints out every hour
