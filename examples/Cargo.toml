[package]
name = "example"
<<<<<<< HEAD
version = "0.6.0"
=======
version = "0.7.0"
>>>>>>> 647dafff
edition = "2021"

[package.metadata.kinetics.kvdb.users]
name = "mytable"

[dependencies]
aws-config = "1.8.6"
aws-sdk-dynamodb = "1.93.0"
http = "^1.0"
lambda_runtime = "0.14.4"
kinetics = { version = "0.7.18" }
tokio = "1.47.1"
tower = "^0"
aws-sdk-sqs = "1.78.0"
serde_json = { version = "1.0.145", features = ["default"] }<|MERGE_RESOLUTION|>--- conflicted
+++ resolved
@@ -1,10 +1,6 @@
 [package]
 name = "example"
-<<<<<<< HEAD
-version = "0.6.0"
-=======
 version = "0.7.0"
->>>>>>> 647dafff
 edition = "2021"
 
 [package.metadata.kinetics.kvdb.users]
