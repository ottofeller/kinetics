[package]
name = "example"
version = "0.7.0"
edition = "2021"

[package.metadata.kinetics.kvdb.users]
name = "mytable"

[dependencies]
aws-config = "1.8.3"
aws-sdk-dynamodb = "1.86.0"
http = "^1.0"
lambda_runtime = "0.14.3"
<<<<<<< HEAD
kinetics = { version = "0.7.14" }
=======
kinetics = { version = "0.7.15" }
>>>>>>> 111bf6a5
tokio = "1.47.1"
tower = "^0"
aws-sdk-sqs = "1.78.0"
serde_json = { version = "1.0.142", features = ["default"] }<|MERGE_RESOLUTION|>--- conflicted
+++ resolved
@@ -11,11 +11,7 @@
 aws-sdk-dynamodb = "1.86.0"
 http = "^1.0"
 lambda_runtime = "0.14.3"
-<<<<<<< HEAD
-kinetics = { version = "0.7.14" }
-=======
-kinetics = { version = "0.7.15" }
->>>>>>> 111bf6a5
+kinetics = { version = "0.7.16" }
 tokio = "1.47.1"
 tower = "^0"
 aws-sdk-sqs = "1.78.0"
