[package]
name = "example"
version = "0.7.0"
edition = "2021"

[package.metadata.kinetics.kvdb.users]
name = "mytable"

[dependencies]
aws-config = "1.8.3"
aws-sdk-dynamodb = "1.86.0"
lambda_runtime = "0.14.3"
<<<<<<< HEAD
kinetics = { path = "../cli" }
=======
kinetics-macro = "0.7.10"
kinetics = "0.7.10"
>>>>>>> c82ae1e9
lambda_http = "0.16.0"
tokio = "1.47.1"
aws-sdk-sqs = "1.78.0"
serde_json = { version = "1.0.142", features = ["default"] }<|MERGE_RESOLUTION|>--- conflicted
+++ resolved
@@ -10,12 +10,7 @@
 aws-config = "1.8.3"
 aws-sdk-dynamodb = "1.86.0"
 lambda_runtime = "0.14.3"
-<<<<<<< HEAD
 kinetics = { path = "../cli" }
-=======
-kinetics-macro = "0.7.10"
-kinetics = "0.7.10"
->>>>>>> c82ae1e9
 lambda_http = "0.16.0"
 tokio = "1.47.1"
 aws-sdk-sqs = "1.78.0"
