<<<<<<< HEAD
use crate::config::{self, build_config, build_path, Credentials};
=======
use crate::{
    config::{self, build_config},
    error::Error,
};
>>>>>>> 152b48b2
use chrono::Utc;
use eyre::Context;
use serde_json::json;
use std::path::Path;

#[derive(Clone)]
pub struct Client {
    access_token: String,
    client: reqwest::Client,
}

impl Client {
    pub fn new() -> eyre::Result<Self> {
        if config::DIRECT_DEPLOY_ENABLED {
            return Ok(Client {
                access_token: "".into(),
                client: reqwest::Client::new(),
            });
        }

        let path = Path::new(&build_path()?).join(".credentials");

        let credentials = serde_json::from_str::<Credentials>(
            &std::fs::read_to_string(path.clone())
                .or_else(|_| {
                    let default =
                        json!({ "email": "", "token": "", "expiresAt": "2000-01-01T00:00:00Z" })
                            .to_string();

                    std::fs::write(path.clone(), default.clone())?;
                    eyre::Ok(default)
                })
                .unwrap_or_default(),
        )
        .wrap_err(Error::new(
            "Could not parse credentials file",
            Some(&format!("Delete {} and try again", path.display())),
        ))?;

        // If credentials expired — request to re-login
        if credentials.expires_at.timestamp() <= Utc::now().timestamp() {
            return Err(eyre::eyre!("Credentials expired, please re-login."));
        }

        Ok(Client {
            access_token: credentials.token,
            client: reqwest::Client::new(),
        })
    }

    fn url(path: &str) -> String {
        format!("{}{}", build_config().api_base, path)
    }

    /// A POST request with the Authorization header
    pub fn post(&self, path: &str) -> reqwest::RequestBuilder {
        self.client
            .post(Self::url(path))
            .header("Authorization", &self.access_token)
    }
}<|MERGE_RESOLUTION|>--- conflicted
+++ resolved
@@ -1,11 +1,7 @@
-<<<<<<< HEAD
-use crate::config::{self, build_config, build_path, Credentials};
-=======
 use crate::{
-    config::{self, build_config},
+    config::{self, build_config, build_path, Credentials},
     error::Error,
 };
->>>>>>> 152b48b2
 use chrono::Utc;
 use eyre::Context;
 use serde_json::json;
