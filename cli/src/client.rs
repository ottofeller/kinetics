--- conflicted
+++ resolved
@@ -1,5 +1,5 @@
 use crate::{
-    config::{build_config, build_path, Credentials},
+    config::{build_config, Credentials},
     error::Error,
 };
 use chrono::Utc;
@@ -22,11 +22,7 @@
             });
         }
 
-<<<<<<< HEAD
-        let path = Path::new(&build_path()?).join(".credentials");
-=======
         let path = Path::new(&build_config()?.build_path).join(".credentials");
->>>>>>> 76c5d67c
 
         let credentials = serde_json::from_str::<Credentials>(
             &std::fs::read_to_string(path.clone())
