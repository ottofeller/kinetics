pub mod envs;
<<<<<<< HEAD
pub mod project;
=======
pub mod func;
>>>>>>> a35fc0ad
<|MERGE_RESOLUTION|>--- conflicted
+++ resolved
@@ -1,6 +1,3 @@
 pub mod envs;
-<<<<<<< HEAD
 pub mod project;
-=======
-pub mod func;
->>>>>>> a35fc0ad
+pub mod func;