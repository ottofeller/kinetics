use crate::client::Client;
use crate::crat::Crate;
use crate::function::Function;
use eyre::{eyre, Context, OptionExt, Report};
use futures::future;
use indicatif::{MultiProgress, ProgressBar, ProgressStyle};
use std::sync::atomic::{AtomicUsize, Ordering};
use std::sync::Arc;
use std::time::Instant;
use tokio::sync::Semaphore;

#[derive(Debug, Clone)]
pub struct Pipeline {
    is_deploy_enabled: bool,
    is_directly: bool,
    crat: Crate,
    max_concurrent: usize,
}

impl Pipeline {
    pub fn builder() -> PipelineBuilder {
        PipelineBuilder::default()
    }

    pub async fn run(self, functions: Vec<Function>) -> eyre::Result<()> {
        // Define maximum number of parallel builds
        let semaphore = Arc::new(Semaphore::new(self.max_concurrent));

        let start_time = Instant::now();

        let pipeline_progress = PipelineProgress::new(
            functions.len() as u64 * if self.is_deploy_enabled { 3 } else { 1 },
        );

        let client = if self.is_deploy_enabled {
            Some(Client::new(&self.is_directly).wrap_err("Failed to create client")?)
        } else {
            None
        };

        let handles = functions.into_iter().map(|mut function| {
            let client = client.clone();
            let sem = Arc::clone(&semaphore);

            let pipeline_progress = pipeline_progress.clone();

            tokio::spawn(async move {
                // Acquire permit before sending request.
                let _permit = sem.acquire().await?;

                let function_name = function.name()?;

                let function_progress =
<<<<<<< HEAD
                    pipeline_progress.new_progress(&function_name);
=======
                    pipeline_progress.new_progress(format!("{}", function_name).as_str());
>>>>>>> 3d353844

                function_progress.log_stage("Building");

                function.build().await.map_err(|e| {
                    function_progress.error("Building");
                    e.wrap_err(format!("Failed to build function: \"{}\"", function_name))
                })?;

                if !self.is_deploy_enabled {
                    pipeline_progress.increase_current_function_position();
                    return Ok(function);
                }

                pipeline_progress.increase_current_function_position();
                function_progress.log_stage("Bundling");

                function.bundle().await.map_err(|e| {
                    function_progress.error("Bundling");
                    e.wrap_err(format!("Failed to bundle function: \"{}\"", function_name))
                })?;

                pipeline_progress.increase_current_function_position();
                function_progress.log_stage("Uploading");

                function
                    .upload(
                        &client
                            .ok_or_eyre("Client must be initialized when deployment is enabled")?,
                        &self.is_directly,
                    )
                    .await
                    .map_err(|e| {
                        function_progress.error("Uploading");
                        e.wrap_err(format!("Failed to upload function: \"{}\"", function_name))
                    })?;

                pipeline_progress.increase_current_function_position();

                if let Err(error) = tokio::fs::remove_file(function.bundle_path()).await {
                    eprintln!(
                        "Failed to remove file {:?} with error {}",
                        function.bundle_path(),
                        error,
                    );
                };

                Ok::<Function, Report>(function)
            })
        });

        let results: Vec<_> = future::join_all(handles)
            .await
            .into_iter()
            .map(|res| {
                res.map_err(Report::msg)
                    .and_then(|inner_result| inner_result)
            })
            .collect();

        let (mut ok_results, errors): (Vec<_>, Vec<_>) =
            results.into_iter().partition(Result::is_ok);

        if !errors.is_empty() {
            return Err(eyre!(
                "Failed to process function(s): {:?}",
                errors
                    .into_iter()
                    .map(Result::unwrap_err)
                    .collect::<Vec<_>>()
            ));
        }

        pipeline_progress.total_progress_bar.finish_and_clear();

        if !self.is_deploy_enabled {
            println!(
                "    {} `{}` crate building in {:.2}s",
                console::style("Finished").green().bold(),
                self.crat.name,
                start_time.elapsed().as_secs_f64(),
            );

            return Ok(());
        }

        let deploying_progress = pipeline_progress.new_progress(&self.crat.name);

        deploying_progress.log_stage("Deploying");

        // It's safe to unwrap here because the errors have already been caught
        let functions: Vec<_> = ok_results.drain(..).map(Result::unwrap).collect();

        self.crat
            .deploy(&functions, &self.is_directly)
            .await
            .wrap_err("Failed to deploy functions")?;

        deploying_progress.progress_bar.finish_and_clear();

        println!(
            "    {} `{}` crate deploying in {:.2}s",
            console::style("Finished").green().bold(),
            self.crat.name,
            start_time.elapsed().as_secs_f64(),
        );

        Ok(())
    }
}

#[derive(Default)]
pub struct PipelineBuilder {
    is_deploy_enabled: Option<bool>,
    is_directly: Option<bool>,
    crat: Option<Crate>,
    max_concurrent: Option<usize>,
}

impl PipelineBuilder {
    pub fn build(self) -> eyre::Result<Pipeline> {
        Ok(Pipeline {
            crat: self.crat.ok_or_eyre("No crate provided to the pipeline")?,
            is_deploy_enabled: self.is_deploy_enabled.unwrap_or(false),
            is_directly: self.is_directly.unwrap_or(false),
            max_concurrent: self.max_concurrent.unwrap_or(4),
        })
    }

    pub fn with_deploy_enabled(mut self, is_deploy_enabled: bool) -> Self {
        self.is_deploy_enabled = Some(is_deploy_enabled);
        self
    }

    pub fn with_directly(mut self, is_directly: bool) -> Self {
        self.is_directly = Some(is_directly);
        self
    }

    pub fn set_crat(mut self, crat: Crate) -> Self {
        self.crat = Some(crat);
        self
    }

    pub fn set_max_concurrent(mut self, max_concurrent: usize) -> Self {
        self.max_concurrent = Some(max_concurrent);
        self
    }
}

#[derive(Clone)]
struct PipelineProgress {
    multi_progress: MultiProgress,
    total_progress_bar: ProgressBar,
    completed_functions_count: Arc<AtomicUsize>,
}

impl PipelineProgress {
    fn new(total_functions: u64) -> Self {
        let multi_progress = MultiProgress::new();
        let completed_functions_count = Arc::new(AtomicUsize::new(0));
        let total_progress_bar = multi_progress.add(ProgressBar::new(total_functions));

        total_progress_bar.set_style(
            ProgressStyle::default_bar()
                .template(
                    format!(
                        "    {} [{{bar:40}}] {{percent}}%",
                        console::style("Building").cyan().bold()
                    )
                    .as_str(),
                )
                .unwrap()
                .progress_chars("=> "),
        );

        total_progress_bar.set_position(0);

        Self {
            multi_progress,
            total_progress_bar,
            completed_functions_count,
        }
    }

    fn increase_current_function_position(&self) {
        let count = self
            .completed_functions_count
            .fetch_add(1, Ordering::SeqCst)
            + 1;
        self.total_progress_bar.set_position(count as u64);
    }

    fn new_progress(&self, resource_name: &str) -> Progress {
        Progress::new(
            &self.multi_progress,
            &self.total_progress_bar,
            resource_name,
        )
    }
}

struct Progress {
    progress_bar: ProgressBar,
    resource_name: String,
}

impl Progress {
    fn new(
        multi_progress: &MultiProgress,
        total_progress_bar: &ProgressBar,
        function_name: &str,
    ) -> Self {
        let function_progress_bar =
            multi_progress.insert_before(total_progress_bar, ProgressBar::new_spinner());

        function_progress_bar
            .set_style(ProgressStyle::default_spinner().template("{msg}").unwrap());

        Self {
            progress_bar: function_progress_bar,
            resource_name: function_name.to_string(),
        }
    }

    fn log_stage(&self, stage: &str) {
        self.progress_bar.println(format!(
            "{} {}",
            console::style(self.with_padding(stage)).green().bold(),
            self.resource_name,
        ));
    }

    fn error(&self, stage: &str) {
        self.progress_bar.finish_with_message(format!(
            "{} {}",
            console::style(self.with_padding(stage)).red().bold(),
            self.resource_name,
        ));
    }

    // Required padding to make the message centered in the cargo-like style
    fn with_padding(&self, message: &str) -> String {
        let len = message.len();
        let padding = " ".repeat(12 - len);
        format!("{}{}", padding, message)
    }
}<|MERGE_RESOLUTION|>--- conflicted
+++ resolved
@@ -51,11 +51,7 @@
                 let function_name = function.name()?;
 
                 let function_progress =
-<<<<<<< HEAD
                     pipeline_progress.new_progress(&function_name);
-=======
-                    pipeline_progress.new_progress(format!("{}", function_name).as_str());
->>>>>>> 3d353844
 
                 function_progress.log_stage("Building");
 
