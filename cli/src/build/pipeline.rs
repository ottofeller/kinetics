use crate::client::Client;
use crate::crat::Crate;
use crate::function::Function;
use eyre::{eyre, Context, OptionExt, Report};
use futures::future;
use indicatif::{MultiProgress, ProgressBar, ProgressStyle};
use std::sync::atomic::{AtomicUsize, Ordering};
use std::sync::Arc;
use std::time::Instant;
use tokio::sync::Semaphore;

#[derive(Debug, Clone)]
pub struct Pipeline {
    is_deploy_enabled: bool,
    crat: Crate,
    max_concurrent: usize,
}

impl Pipeline {
    pub fn builder() -> PipelineBuilder {
        PipelineBuilder::default()
    }

    pub async fn run(self, functions: Vec<Function>) -> eyre::Result<()> {
        // Define maximum number of parallel builds
        let semaphore = Arc::new(Semaphore::new(self.max_concurrent));

        let start_time = Instant::now();

        let pipeline_progress = PipelineProgress::new(
            functions.len() as u64 * if self.is_deploy_enabled { 3 } else { 1 },
        );

        let client = if self.is_deploy_enabled {
            Some(Client::new().wrap_err("Failed to create client")?)
        } else {
            None
        };

        let handles = functions.into_iter().map(|mut function| {
            let client = client.clone();
            let sem = Arc::clone(&semaphore);

            let pipeline_progress = pipeline_progress.clone();

            tokio::spawn(async move {
                // Acquire permit before sending request.
                let _permit = sem.acquire().await?;

                let function_name = function.name()?;

                let function_progress = pipeline_progress.new_progress(&function_name);

                function_progress.log_stage("Building");

                function.build().await.map_err(|e| {
                    function_progress.error("Building");
                    e.wrap_err(format!("Failed to build function: \"{}\"", function_name))
                })?;

                if !self.is_deploy_enabled {
                    pipeline_progress.increase_current_function_position();
                    return Ok(function);
                }

                pipeline_progress.increase_current_function_position();
                function_progress.log_stage("Bundling");

                function.bundle().await.map_err(|e| {
                    function_progress.error("Bundling");
                    e.wrap_err(format!("Failed to bundle function: \"{}\"", function_name))
                })?;

                pipeline_progress.increase_current_function_position();
                function_progress.log_stage("Uploading");

                function
                    .upload(
                        &client
                            .ok_or_eyre("Client must be initialized when deployment is enabled")?,
                    )
                    .await
                    .map_err(|e| {
                        function_progress.error("Uploading");
                        e.wrap_err(format!("Failed to upload function: \"{}\"", function_name))
                    })?;

                pipeline_progress.increase_current_function_position();

                if let Err(error) = tokio::fs::remove_file(function.bundle_path()).await {
                    eprintln!(
                        "Failed to remove file {:?} with error {}",
                        function.bundle_path(),
                        error,
                    );
                };

                Ok::<Function, Report>(function)
            })
        });

        let results: Vec<_> = future::join_all(handles)
            .await
            .into_iter()
            .map(|res| {
                res.map_err(Report::msg)
                    .and_then(|inner_result| inner_result)
            })
            .collect();

        let (mut ok_results, errors): (Vec<_>, Vec<_>) =
            results.into_iter().partition(Result::is_ok);

        if !errors.is_empty() {
            return Err(eyre!(
                "Failed to process function(s): {:?}",
                errors
                    .into_iter()
                    .map(Result::unwrap_err)
                    .collect::<Vec<_>>()
            ));
        }

        if !self.is_deploy_enabled {
            println!(
                "    {} `{}` crate building in {:.2}s",
                console::style("Finished").green().bold(),
                self.crat.name,
                start_time.elapsed().as_secs_f64(),
            );

            return Ok(());
        }

        let deploying_progress = pipeline_progress.new_progress(&self.crat.name);

        deploying_progress.log_stage("Provisioning");

        // It's safe to unwrap here because the errors have already been caught
        let functions: Vec<_> = ok_results.drain(..).map(Result::unwrap).collect();

        let deploy = self
            .crat
<<<<<<< HEAD
            .deploy(&functions)
=======
            .deploy(
                &functions
                    .into_iter()
                    .filter(|f| !f.is_local().unwrap())
                    .collect::<Vec<_>>(),

                &self.is_directly,
            )
>>>>>>> e74cbe00
            .await
            .wrap_err("Failed to deploy functions");

        if deploy.is_err() {
            deploying_progress.error("Provisioning");
            pipeline_progress.total_progress_bar.finish_and_clear();
            return Err(deploy.err().unwrap());
        }

        deploying_progress.progress_bar.finish_and_clear();
        let mut status = self.crat.status().await?;

        // Poll the status of the deployment
        while status.status == "IN_PROGRESS" {
            tokio::time::sleep(tokio::time::Duration::from_secs(2)).await;
            status = self.crat.status().await?;
        }

        if status.status == "FAILED" {
            deploying_progress.error("Provisioning");
            pipeline_progress.total_progress_bar.finish_and_clear();
            return Err(eyre!("{}", status.errors.unwrap().join("\n")));
        }

        pipeline_progress.increase_current_function_position();
        pipeline_progress.total_progress_bar.finish_and_clear();

        println!(
            "    {} `{}` crate deployed in {:.2}s",
            console::style("Finished").green().bold(),
            self.crat.name,
            start_time.elapsed().as_secs_f64(),
        );

        Ok(())
    }
}

#[derive(Default)]
pub struct PipelineBuilder {
    is_deploy_enabled: Option<bool>,
    crat: Option<Crate>,
    max_concurrent: Option<usize>,
}

impl PipelineBuilder {
    pub fn build(self) -> eyre::Result<Pipeline> {
        Ok(Pipeline {
            crat: self.crat.ok_or_eyre("No crate provided to the pipeline")?,
            is_deploy_enabled: self.is_deploy_enabled.unwrap_or(false),
            max_concurrent: self.max_concurrent.unwrap_or(4),
        })
    }

    pub fn with_deploy_enabled(mut self, is_deploy_enabled: bool) -> Self {
        self.is_deploy_enabled = Some(is_deploy_enabled);
        self
    }

    pub fn set_crat(mut self, crat: Crate) -> Self {
        self.crat = Some(crat);
        self
    }

    pub fn set_max_concurrent(mut self, max_concurrent: usize) -> Self {
        self.max_concurrent = Some(max_concurrent);
        self
    }
}

#[derive(Clone)]
struct PipelineProgress {
    multi_progress: MultiProgress,
    total_progress_bar: ProgressBar,
    completed_functions_count: Arc<AtomicUsize>,
}

impl PipelineProgress {
    fn new(total_functions: u64) -> Self {
        let multi_progress = MultiProgress::new();
        let completed_functions_count = Arc::new(AtomicUsize::new(0));

        // +1 for provisioning phase
        let total_progress_bar = multi_progress.add(ProgressBar::new(total_functions + 1));

        total_progress_bar.set_style(
            ProgressStyle::default_bar()
                .template(
                    format!(
                        "   {} [{{bar:40}}] {{percent}}%",
                        console::style("Deploying").cyan().bold()
                    )
                    .as_str(),
                )
                .unwrap()
                .progress_chars("=> "),
        );

        total_progress_bar.set_position(0);

        Self {
            multi_progress,
            total_progress_bar,
            completed_functions_count,
        }
    }

    fn increase_current_function_position(&self) {
        let count = self
            .completed_functions_count
            .fetch_add(1, Ordering::SeqCst)
            + 1;
        self.total_progress_bar.set_position(count as u64);
    }

    fn new_progress(&self, resource_name: &str) -> Progress {
        Progress::new(
            &self.multi_progress,
            &self.total_progress_bar,
            resource_name,
        )
    }
}

struct Progress {
    progress_bar: ProgressBar,
    resource_name: String,
}

impl Progress {
    fn new(
        multi_progress: &MultiProgress,
        total_progress_bar: &ProgressBar,
        function_name: &str,
    ) -> Self {
        let function_progress_bar =
            multi_progress.insert_before(total_progress_bar, ProgressBar::new_spinner());

        function_progress_bar
            .set_style(ProgressStyle::default_spinner().template("{msg}").unwrap());

        Self {
            progress_bar: function_progress_bar,
            resource_name: function_name.to_string(),
        }
    }

    fn log_stage(&self, stage: &str) {
        self.progress_bar.println(format!(
            "{} {}",
            console::style(self.with_padding(stage)).green().bold(),
            self.resource_name,
        ));
    }

    fn error(&self, stage: &str) {
        self.progress_bar.finish_with_message(format!(
            "{} {}",
            console::style(self.with_padding(stage)).red().bold(),
            self.resource_name,
        ));
    }

    // Required padding to make the message centered in the cargo-like style
    fn with_padding(&self, message: &str) -> String {
        let len = message.len();
        let padding = " ".repeat(12 - len);
        format!("{}{}", padding, message)
    }
}<|MERGE_RESOLUTION|>--- conflicted
+++ resolved
@@ -141,18 +141,12 @@
 
         let deploy = self
             .crat
-<<<<<<< HEAD
-            .deploy(&functions)
-=======
             .deploy(
                 &functions
                     .into_iter()
                     .filter(|f| !f.is_local().unwrap())
                     .collect::<Vec<_>>(),
-
-                &self.is_directly,
             )
->>>>>>> e74cbe00
             .await
             .wrap_err("Failed to deploy functions");
 
