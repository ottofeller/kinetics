pub fn endpoint(import_statement: &str, rust_function_name: &str, is_local: bool) -> String {
    if is_local {
        format!(
            "{import_statement}
            use http::Request;
            use serde_json;
            use reqwest::header::{{HeaderName, HeaderValue}};
            use std::str::FromStr;
            use kinetics::tools::Config as KineticsConfig;
            #[tokio::main]
<<<<<<< HEAD
            async fn main() -> Result<(), lambda_http::Error> {{\n\
                let config = aws_config::load_defaults(aws_config::BehaviorVersion::latest()).await;
                let kinetics_config = KineticsConfig::new(&config).await?;
=======
            async fn main() -> Result<(), tower::BoxError> {{\n\
>>>>>>> f7ad1075
                let mut secrets = std::collections::HashMap::new();

                for (k, v) in std::env::vars() {{
                    if k.starts_with(\"KINETICS_SECRET_\") {{
                        let key = k.replace(\"KINETICS_SECRET_\", \"\");
                        secrets.insert(key, v);
                    }}
                }}

                let payload = match std::env::var(\"KINETICS_INVOKE_PAYLOAD\") {{
                    Ok(val) => val,
                    Err(_) => \"{{}}\".into(),
                }};

                let headers_json = match std::env::var(\"KINETICS_INVOKE_HEADERS\") {{
                    Ok(val) => val,
                    Err(_) => \"{{}}\".into(),
                }};

                let mut event = Request::new(kinetics::tools::http::Body::from(payload).try_into()?);
                let headers = event.headers_mut();

                let headers_value = serde_json::from_str::<serde_json::Value>(&headers_json)
                    .unwrap_or_default();
                let headers_obj = headers_value.as_object().unwrap();
                for (k, v) in headers_obj.iter() {{
                    headers
                        .insert(
                            HeaderName::from_str(k).unwrap(),
                            HeaderValue::from_str(v.as_str().unwrap()).unwrap(),
                        );
                }}

                match {rust_function_name}(event, &secrets, &kinetics_config).await {{
                    Ok(response) => {{
                        println!(\"{{response:?}}\");
                    }},

                    Err(err) => {{
                        println!(\"Request failed: {{:?}}\", err);
                    }}
                }}

                Ok(())
            }}\n\n"
        )
    } else {
        format!(
            "{import_statement}
<<<<<<< HEAD
            use kinetics::tools::Config as KineticsConfig;
            use lambda_http::{{run, service_fn}};\n\
=======
            use lambda_http::{{run, service_fn, Request}};\n\
>>>>>>> f7ad1075
            #[tokio::main]\n\
            async fn main() -> Result<(), lambda_http::Error> {{\n\
                let config = aws_config::load_defaults(aws_config::BehaviorVersion::latest()).await;
                println!(\"Fetching secrets\");
                let secrets_client = aws_sdk_ssm::Client::new(&config);
                let secrets_names_env = \"KINETICS_SECRETS_NAMES\";
                let mut secrets = std::collections::HashMap::new();

                for secret_name in std::env::var(secrets_names_env)?
                    .split(\",\")
                    .map(|s| s.trim().to_string())
                    .filter(|s| !s.is_empty())
                {{
                    let desc = secrets_client
                        .get_parameter()
                        .name(secret_name.clone())
                        .with_decryption(true)
                        .send()
                        .await?;

                    let result = desc.parameter.unwrap();

                    let tags = secrets_client
                        .list_tags_for_resource()
                        .resource_type(aws_sdk_ssm::types::ResourceTypeForTagging::Parameter)
                        .resource_id(secret_name.clone())
                        .send()
                        .await?
                        .tag_list
                        .unwrap_or_default();

                    let name = match tags.iter().find(|t| t.key() == \"original_name\") {{
                        Some(tag) => tag.value(),
                        None => &secret_name.clone(),
                    }};

                    let secret_value = result.value().unwrap();
                    secrets.insert(name.into(), secret_value.to_string());
                }}

                let kinetics_config = KineticsConfig::new(&config).await?;
                println!(\"Serving requests\");

<<<<<<< HEAD
                run(service_fn(|event| async {{
                    match {rust_function_name}(event, &secrets, &kinetics_config).await {{
=======
                run(service_fn(|event: Request| async {{
                    let (head, body) = event.into_parts();
                    let event = http::Request::from_parts(head, kinetics::tools::http::Body::from(body).try_into()?);
                    match {rust_function_name}(event, &secrets).await {{
>>>>>>> f7ad1075
                        Ok(response) => Ok(response),
                        Err(err) => {{
                            eprintln!(\"Error occurred while handling request: {{:?}}\", err);
                            Err(err)
                        }}
                    }}
                }})).await
            }}\n\n"
        )
    }
}<|MERGE_RESOLUTION|>--- conflicted
+++ resolved
@@ -8,13 +8,9 @@
             use std::str::FromStr;
             use kinetics::tools::Config as KineticsConfig;
             #[tokio::main]
-<<<<<<< HEAD
-            async fn main() -> Result<(), lambda_http::Error> {{\n\
+            async fn main() -> Result<(), tower::BoxError> {{\n\
                 let config = aws_config::load_defaults(aws_config::BehaviorVersion::latest()).await;
                 let kinetics_config = KineticsConfig::new(&config).await?;
-=======
-            async fn main() -> Result<(), tower::BoxError> {{\n\
->>>>>>> f7ad1075
                 let mut secrets = std::collections::HashMap::new();
 
                 for (k, v) in std::env::vars() {{
@@ -64,12 +60,8 @@
     } else {
         format!(
             "{import_statement}
-<<<<<<< HEAD
             use kinetics::tools::Config as KineticsConfig;
-            use lambda_http::{{run, service_fn}};\n\
-=======
             use lambda_http::{{run, service_fn, Request}};\n\
->>>>>>> f7ad1075
             #[tokio::main]\n\
             async fn main() -> Result<(), lambda_http::Error> {{\n\
                 let config = aws_config::load_defaults(aws_config::BehaviorVersion::latest()).await;
@@ -113,15 +105,10 @@
                 let kinetics_config = KineticsConfig::new(&config).await?;
                 println!(\"Serving requests\");
 
-<<<<<<< HEAD
-                run(service_fn(|event| async {{
-                    match {rust_function_name}(event, &secrets, &kinetics_config).await {{
-=======
                 run(service_fn(|event: Request| async {{
                     let (head, body) = event.into_parts();
                     let event = http::Request::from_parts(head, kinetics::tools::http::Body::from(body).try_into()?);
-                    match {rust_function_name}(event, &secrets).await {{
->>>>>>> f7ad1075
+                    match {rust_function_name}(event, &secrets, &kinetics_config).await {{
                         Ok(response) => Ok(response),
                         Err(err) => {{
                             eprintln!(\"Error occurred while handling request: {{:?}}\", err);
