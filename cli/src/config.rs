--- conflicted
+++ resolved
@@ -1,40 +1,14 @@
-<<<<<<< HEAD
+use crate::error::Error;
 use chrono::{DateTime, Utc};
-use eyre::Context;
-use std::path::{Path, PathBuf};
-=======
-use crate::error::Error;
 use std::path::Path;
->>>>>>> 76c5d67c
 use std::sync::OnceLock;
 
-#[derive(Debug)]
-pub(crate) struct Config<'a> {
-    pub(crate) api_base: &'a str,
-<<<<<<< HEAD
-}
-
-=======
-    pub(crate) build_path: &'a str,
-    pub(crate) username: &'a str,
-    pub(crate) username_escaped: &'a str,
-    pub(crate) cloud_front_domain: Option<&'a str>,
-    pub(crate) kms_key_id: &'a str,
-    pub(crate) s3_bucket_name: &'a str,
-    pub(crate) hosted_zone_id: Option<&'a str>,
-    pub(crate) lambda_credentials_role_arn: &'a str,
-}
-
-#[cfg(not(feature = "enable-direct-deploy"))]
 #[derive(Debug)]
 pub(crate) struct Config<'a> {
     pub(crate) api_base: &'a str,
     pub(crate) build_path: &'a str,
 }
 
-pub const DIRECT_DEPLOY_ENABLED: bool = cfg!(feature = "enable-direct-deploy");
-
->>>>>>> 76c5d67c
 static CONFIG: OnceLock<Config> = OnceLock::new();
 
 pub(crate) fn build_config() -> Result<&'static Config<'static>, Error> {
@@ -42,55 +16,31 @@
         let api_base =
             option_env!("KINETICS_API_BASE").unwrap_or("https://backend.usekinetics.com/");
 
-<<<<<<< HEAD
-=======
-        let home_dir = match option_env!("HOME") {
-            Some(home_dir) => home_dir,
-            None => {
+        let home_dir = match std::env::var("HOME") {
+            Ok(home_dir) => home_dir,
+            Err(_) => {
                 log::error!("Failed to get $HOME");
 
                 return Err(Error::new(
                     "$HOME is missing",
                     Some("Your shell might not be supported."),
-                ))
+                ));
             }
         };
 
-        // Create a static string to avoid referencing temporary value
         let build_path = Box::leak(
-            Path::new(home_dir).join(".kinetics").display().to_string().into_boxed_str(),
+            Path::new(&home_dir)
+                .join(".kinetics")
+                .display()
+                .to_string()
+                .into_boxed_str(),
         );
 
-        #[cfg(feature = "enable-direct-deploy")]
         {
-            let use_production_domain =
-                option_env!("KINETICS_USE_PRODUCTION_DOMAIN").unwrap_or("true") == "true";
-
             Ok(Config {
                 api_base,
                 build_path,
-                cloud_front_domain: if use_production_domain {
-                    Some("usekinetics.com")
-                } else {
-                    None
-                },
-                username: option_env!("KINETICS_USERNAME").unwrap_or("artem@ottofeller.com"),
-                username_escaped: option_env!("KINETICS_USERNAME_ESCAPED")
-                    .unwrap_or("artemATottofellerDOTcom"),
-                s3_bucket_name: option_env!("KINETICS_S3_BUCKET_NAME")
-                    .unwrap_or("kinetics-rust-builds-production"),
-                kms_key_id: option_env!("KINETICS_KMS_KEY_ID")
-                    .unwrap_or("f1e08622-51cb-4868-adf5-9bb8aa8c0a87"),
-                hosted_zone_id: option_env!("KINETICS_HOSTED_ZONE_ID"),
-                lambda_credentials_role_arn: option_env!("KINETICS_LAMBDA_CREDENTIALS_ROLE_ARN")
-                    .unwrap_or("arn:aws:iam::430118855033:role/artemATottofellerDOTcom-b-EndpointRoleartemATottofe-Unx3jshlYJGX"),
             })
-        }
-
-        #[cfg(not(feature = "enable-direct-deploy"))]
->>>>>>> 76c5d67c
-        {
-            Ok(Config { api_base, build_path })
         }
     })
 }
@@ -105,9 +55,5 @@
 }
 
 pub fn api_url(path: &str) -> String {
-    format!("{}{}", build_config().api_base, path)
-}
-
-pub fn build_path() -> eyre::Result<PathBuf> {
-    Ok(Path::new(&std::env::var("HOME").wrap_err("Can not read HOME env var")?).join(".kinetics"))
+    format!("{}{}", build_config().unwrap().api_base, path)
 }