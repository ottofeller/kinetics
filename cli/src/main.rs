mod build;
mod client;
mod config;
mod crat;
mod deploy;
mod destroy;
mod function;
mod invoke;
mod login;
mod secret;

use crate::build::pipeline::Pipeline;
use crate::build::prepare_crates;
use crate::config::build_config;
use crate::destroy::destroy;
use chrono::{DateTime, Utc};
use clap::{Parser, Subcommand};
use crat::Crate;
use eyre::WrapErr;
use function::Function;
use invoke::invoke;
use login::login;
use std::path::{Path, PathBuf};

/// Credentials to be used with API
#[derive(serde::Deserialize, serde::Serialize, Debug)]
#[serde(rename_all = "camelCase")]
struct Credentials {
    email: String,
    token: String,
    expires_at: DateTime<Utc>,
}

fn api_url(path: &str) -> String {
    format!("{}{}", build_config().api_base, path)
}

fn build_path() -> eyre::Result<PathBuf> {
    Ok(Path::new(&std::env::var("HOME").wrap_err("Can not read HOME env var")?).join(".kinetics"))
}

#[derive(Parser)]
#[command(
    arg_required_else_help = true,
    name = "kinetics",
    version,
    about = "CLI tool for building and deploying serverless Rust functions",
    long_about = "A comprehensive CLI for managing Kinetics serverless Rust functions, including building, deploying and managing your infrastructure."
)]
struct Cli {
    #[command(subcommand)]
    command: Option<Commands>,
}

#[derive(Subcommand)]
enum Commands {
    /// Build your serverless functions
    Build {
        /// Maximum number of parallel concurrent builds
        #[arg(short, long, default_value_t = 6)]
        max_concurrency: usize,
    },

    /// Deploy your serverless functions to the cloud
    Deploy {
        /// Maximum number of parallel concurrent builds
        #[arg(short, long, default_value_t = 6)]
        max_concurrency: usize,
    },

    /// Destroy your serverless functions
    Destroy {},

    /// Login to Kinetics platform
    Login {
        /// Your registered email address
        #[arg()]
        email: String,
    },

    /// Invoke a functions
    Invoke {
        #[arg()]
        name: String,
    },
}

#[tokio::main]
async fn main() -> eyre::Result<()> {
    let cli = Cli::parse();
    let crat = Crate::from_current_dir()?;
    let directories = prepare_crates(build_path()?, crat.clone())?;

    // Functions to deploy
    let functions = directories
        .into_iter()
        .map(|p| Function::new(&p).unwrap())
        .collect();

    color_eyre::config::HookBuilder::default()
        .display_location_section(false)
        .display_env_section(false)
        .theme(color_eyre::config::Theme::new())
        .install()?;

    match &cli.command {
        Some(Commands::Build { max_concurrency }) => {
            Pipeline::builder()
                .set_max_concurrent(*max_concurrency)
                .with_deploy_enabled(false)
                .set_crat(Crate::from_current_dir()?)
                .build()
                .wrap_err("Failed to build pipeline")?
                .run(functions)
                .await?;

            Ok(())
        }
        Some(Commands::Deploy { max_concurrency }) => {
            Pipeline::builder()
                .set_max_concurrent(*max_concurrency)
                .with_deploy_enabled(true)
<<<<<<< HEAD
                .set_crat(crat()?)
=======
                .set_crat(Crate::from_current_dir()?)
                .with_directly(*is_directly)
>>>>>>> 923a4bcf
                .build()
                .wrap_err("Failed to build pipeline")?
                .run(functions)
                .await?;

            Ok(())
        }
        Some(Commands::Login { email }) => {
            let is_new_session = login(email).await.wrap_err("Login failed")?;

            println!(
                "{} {} {}",
                console::style(if is_new_session {
                    "Successfully logged in"
                } else {
                    "Already logged in"
                })
                .green()
                .bold(),
                console::style("via").dim(),
                console::style(email).underlined().bold()
            );

            Ok(())
        }
        Some(Commands::Destroy {}) => {
            destroy(&Crate::from_current_dir()?)
                .await
                .wrap_err("Failed to destroy the project")?;

            Ok(())
        }
        Some(Commands::Invoke { name }) => {
            invoke(
                functions
                    .iter()
                    .find(|f| name.eq(&f.name().wrap_err("Function's meta is invalid").unwrap()))
                    .unwrap(),

                &crat,
            )
            .wrap_err("Failed to invoke the function")?;
            Ok(())
        }
        None => Ok(()),
    }
}<|MERGE_RESOLUTION|>--- conflicted
+++ resolved
@@ -120,12 +120,7 @@
             Pipeline::builder()
                 .set_max_concurrent(*max_concurrency)
                 .with_deploy_enabled(true)
-<<<<<<< HEAD
-                .set_crat(crat()?)
-=======
                 .set_crat(Crate::from_current_dir()?)
-                .with_directly(*is_directly)
->>>>>>> 923a4bcf
                 .build()
                 .wrap_err("Failed to build pipeline")?
                 .run(functions)
