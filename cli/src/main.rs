--- conflicted
+++ resolved
@@ -13,83 +13,10 @@
 mod logger;
 mod login;
 mod secret;
-<<<<<<< HEAD
+mod stack;
 mod credentials;
-use std::path::PathBuf;
-use crate::build::pipeline::Pipeline;
-use crate::build::prepare_crates;
-use crate::config::build_config;
-use crate::destroy::destroy;
-use crate::error::Error;
-use clap::{Parser, Subcommand};
-use crat::Crate;
-use eyre::{Ok, WrapErr};
-use function::Function;
-use invoke::invoke;
-use logger::Logger;
-use login::login;
-
-fn api_url(path: &str) -> String {
-    format!("{}{}", build_config().unwrap().api_base, path)
-}
-
-#[derive(Parser)]
-#[command(
-    arg_required_else_help = true,
-    name = "kinetics",
-    version,
-    about = "CLI tool for building and deploying serverless Rust functions",
-    long_about = "A comprehensive CLI for managing Kinetics serverless Rust functions, including building, deploying and managing your infrastructure."
-)]
-struct Cli {
-    #[command(subcommand)]
-    command: Option<Commands>,
-}
-
-#[derive(Subcommand)]
-enum Commands {
-    /// Build your serverless functions
-    Build {
-        /// Maximum number of parallel concurrent builds
-        #[arg(short, long, default_value_t = 6)]
-        max_concurrency: usize,
-    },
-
-    /// Deploy your serverless functions to the cloud
-    Deploy {
-        /// Maximum number of parallel concurrent builds
-        #[arg(short, long, default_value_t = 6)]
-        max_concurrency: usize,
-    },
-
-    /// Destroy your serverless functions
-    Destroy {},
-
-    /// Login to Kinetics platform
-    Login {
-        /// Your registered email address
-        #[arg()]
-        email: String,
-    },
-
-    /// Invoke a functions
-    Invoke {
-        #[arg()]
-        name: String,
-
-        #[arg(long, default_value = "{}")]
-        headers: String,
-
-        #[arg(short, long, default_value = "{}")]
-        payload: String,
-    },
-}
-=======
-mod stack;
-
 use crate::cli::run;
 use crate::error::Error;
->>>>>>> 00006682
 
 #[tokio::main]
 async fn main() -> Result<(), Error> {
