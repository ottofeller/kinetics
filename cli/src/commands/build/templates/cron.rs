--- conflicted
+++ resolved
@@ -18,11 +18,7 @@
                     }}
                 }}
 
-<<<<<<< HEAD
-                {rust_function_name}(&secrets, &kinetics_config).await?;
-=======
                 user_function(&secrets, &kinetics_config).await?;
->>>>>>> 824d9bcc
                 Ok(())
             }}\n\n"
         )
