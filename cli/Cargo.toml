[package]
name = "kinetics-cli"
version = "0.1.0"
edition = "2021"

[dependencies]
chrono = { version = "0.4.40", features = ["serde"] }
uuid = { version = "1.16.0", features = ["v4"] }
clap = { version = "4.5.35", features = ["derive"] }
eyre = "0.6.12"
regex = "1.11.1"
walkdir = "2.5.0"
zip = "2.6.1"
aws-sdk-s3 = "1.82.0"
aws-config = "1.6.1"
tokio = { workspace = true, features = [ "full" ] }
toml = { workspace = true }
toml_edit = "0.22.24"
rust_dotenv = "0.1.2"
reqwest = { version = "0.12.15", features = ["json"] }
serde = { version = "1.0", features = ["derive"] }
serde_json = "1.0.140"
syn = { version = "2.0", features = ["full", "visit"] }
prettyplease = "0.2.32"
twox-hash = "2.1.0"
futures = "0.3.31"
indicatif = "0.17.11"
console = "0.15.11"
color-eyre = "0.6.3"
crossterm = "0.29.0"
<<<<<<< HEAD
async-trait = "0.1.88"
=======
common  = { path = "../common" }
log = "0.4.27"
env_logger = "0.11.8"
>>>>>>> 152b48b2

[features]
enable-direct-deploy = []<|MERGE_RESOLUTION|>--- conflicted
+++ resolved
@@ -13,7 +13,7 @@
 zip = "2.6.1"
 aws-sdk-s3 = "1.82.0"
 aws-config = "1.6.1"
-tokio = { workspace = true, features = [ "full" ] }
+tokio = { workspace = true, features = ["full"] }
 toml = { workspace = true }
 toml_edit = "0.22.24"
 rust_dotenv = "0.1.2"
@@ -28,13 +28,9 @@
 console = "0.15.11"
 color-eyre = "0.6.3"
 crossterm = "0.29.0"
-<<<<<<< HEAD
 async-trait = "0.1.88"
-=======
-common  = { path = "../common" }
 log = "0.4.27"
 env_logger = "0.11.8"
->>>>>>> 152b48b2
 
 [features]
 enable-direct-deploy = []