--- conflicted
+++ resolved
@@ -41,10 +41,6 @@
 async-trait = "0.1.88"
 log = "0.4.27"
 env_logger = "0.11.8"
-<<<<<<< HEAD
 kinetics-parser = { path = "../parser", version = "0.2.3" }
-=======
-kinetics-parser = { path = "../parser", version = "0.2.0" }
 tabled = "0.18.0"
-terminal_size = "0.4.2"
->>>>>>> 419341b0
+terminal_size = "0.4.2"