[package]
name = "kinetics-cli"
version = "0.1.0"
edition = "2021"

[dependencies]
aws-sdk-ssm = "1.62.1"
chrono = { version = "0.4.39", features = ["serde"] }
uuid = { version = "1.12.1", features = ["v4"] }
clap = { version = "4.5.27", features = ["derive"] }
eyre = "0.6.12"
regex = "1.11.1"
walkdir = "2.5.0"
zip = "2.2.2"
aws-sdk-s3 = "1.71.0"
aws-config = "1.5.15"
tokio = { version = "1.43.0", features = ["full"] }
aws-sdk-cloudformation = "1.62.0"
toml = { workspace = true }
toml_edit = "0.22.24"
rust_dotenv = "0.1.2"
reqwest = { version = "0.12.12", features = ["json"] }
serde = { version = "1.0", features = ["derive"] }
serde_json = "1.0.137"
backend = { path = "../backend" }
syn = { version = "2.0", features = ["full", "visit"] }
prettyplease = "0.2.29"
<<<<<<< HEAD
futures = "0.3.31"
=======
twox-hash = "2.1.0"
>>>>>>> 9812f12b
<|MERGE_RESOLUTION|>--- conflicted
+++ resolved
@@ -25,8 +25,5 @@
 backend = { path = "../backend" }
 syn = { version = "2.0", features = ["full", "visit"] }
 prettyplease = "0.2.29"
-<<<<<<< HEAD
-futures = "0.3.31"
-=======
 twox-hash = "2.1.0"
->>>>>>> 9812f12b
+futures = "0.3.31"