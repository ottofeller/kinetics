--- conflicted
+++ resolved
@@ -1,10 +1,6 @@
 [package]
 name = "kinetics"
-<<<<<<< HEAD
-version = "0.7.14"
-=======
 version = "0.7.16"
->>>>>>> 111bf6a5
 edition = "2021"
 description = "Kinetics is a hosting platform for Rust applications that allows you to deploy all types of workloads by writing **only Rust code**."
 license = "Apache-2.0 OR MIT"
