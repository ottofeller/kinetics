--- conflicted
+++ resolved
@@ -93,12 +93,9 @@
         "logs:CreateLogGroup",
         "logs:CreateLogStream",
         "logs:PutLogEvents",
-<<<<<<< HEAD
-        "events:DescribeRule"
-=======
+        "events:DescribeRule",
         "sqs:*",
         "lambda:CreateEventSourceMapping"
->>>>>>> a7c2eaab
     ],
     "Resource": "*",
     "Effect": "Allow"
