use crate::crat::Crate;
use crate::function::Function;
use crate::json;
use crate::secret::Secret;
use crate::template::Template;
use crate::{auth::session::Session, env::env};
use eyre::Context;
use kinetics_macro::endpoint;
use lambda_http::{Body, Error, Request, Response};
use serde_json::json;
use std::collections::HashMap;

// The request/response payload types are used in CLI crate
#[derive(serde::Deserialize, serde::Serialize, Debug)]
pub struct BodyCrate {
    // Full Cargo.toml
    pub toml: String,
}

#[derive(serde::Deserialize, serde::Serialize, Debug)]
pub struct BodyFunction {
    pub name: String,

    // Encrypted name of the zip file with the build in S3 bucket
    pub s3key_encrypted: String,

    // Full Cargo.toml
    pub toml: String,
}

#[derive(serde::Deserialize, serde::Serialize, Debug)]
pub struct JsonBody {
    pub crat: BodyCrate,
    pub functions: Vec<BodyFunction>,
    pub secrets: HashMap<String, String>,
}

#[derive(serde::Deserialize, serde::Serialize)]
pub enum JsonResponseStatus {
    Failure,
    Success,
}

#[derive(serde::Deserialize, serde::Serialize)]
pub struct JsonResponse {
    pub message: Option<String>,
    pub status: JsonResponseStatus,
}

/*
Permissions:
{
    "Action": [
        "route53:GetChange",
        "route53:ChangeResourceRecordSets",
        "route53:GetHostedZone",
        "acm:DescribeCertificate",
        "cloudformation:CreateStack",
        "cloudformation:DeleteStack",
        "cloudformation:UpdateStack",
        "cloudformation:DescribeStacks",
        "iam:DeleteRolePolicy",
        "iam:CreateRole",
        "iam:PutRolePolicy",
        "iam:GetRole",
        "iam:CreateRole",
        "iam:DeleteRole",
        "iam:PassRole",
        "lambda:GetFunction",
        "lambda:DeleteFunction",
        "lambda:CreateFunction",
        "lambda:CreateFunctionUrlConfig",
        "lambda:DeleteFunctionUrlConfig",
        "lambda:AddPermission",
        "lambda:RemovePermission",
        "lambda:GetFunctionUrlConfig",
        "lambda:UpdateFunctionCode",
        "lambda:UpdateFunctionConfiguration",
        "lambda:ListTags",
<<<<<<< HEAD
=======
        "lambda:TagResource",
        "lambda:GetLayerVersion",
        "lambda:InvokeFunction",
>>>>>>> 6c9b3e77
        "s3:GetObject",
        "cloudfront:*",
        "dynamodb:DescribeTable",
        "dynamodb:CreateTable",
        "dynamodb:DeleteTAble",
        "ssm:GetParameters",
        "ssm:PutParameter",
        "ssm:AddTagsToResource",
        "acm:RequestCertificate",
        "acm:DeleteCertificate",
        "logs:CreateLogGroup",
        "logs:CreateLogStream",
<<<<<<< HEAD
        "logs:PutLogEvents",
=======
        "logs:PutLogEvents"
>>>>>>> 6c9b3e77
    ],
    "Resource": "*",
    "Effect": "Allow"
}
*/
#[endpoint(url_path = "/deploy", environment = {
    "BUCKET_NAME": "kinetics-rust-builds",
    "TABLE_NAME": "kinetics",
    "DANGER_DISABLE_AUTH": "false",
    "S3_KEY_ENCRYPTION_KEY": "fjskoapgpsijtzp",
    "BUILDS_BUCKET": "kinetics-rust-builds"
})]
pub async fn deploy(
    event: Request,
    _secrets: &HashMap<String, String>,
) -> Result<Response<Body>, Error> {
    let session = Session::new(&event, &env("TABLE_NAME")?).await;

    if env("DANGER_DISABLE_AUTH")? == "false" && !session.as_ref().unwrap().is_valid() {
        eprintln!("Not authorized");
        return json::response(json!({"error": "Unauthorized"}), None);
    }

    let body = json::body::<JsonBody>(event)?;
    let crat = Crate::new(body.crat.toml.clone()).wrap_err("Invalid crate toml")?;
    let session = session.unwrap();

    let secrets = body
        .secrets
        .iter()
        .map(|(k, v)| Secret::new(k, v, &crat, &session.username(true)))
        .collect::<Vec<Secret>>();

    let template = Template::new(
        &crat,
        body.functions
            .iter()
            .map(|f| {
                Function::new(
                    &f.toml,
                    &crat,
                    &f.s3key_encrypted,
                    &env("S3_KEY_ENCRYPTION_KEY").unwrap(),
                    true,
                )
                .unwrap()
            })
            .collect::<Vec<Function>>(),
        secrets.clone(),
        &env("BUILDS_BUCKET")?,
        &session.username(true),
        &session.username(false),
    )
    .await?;

    for secret in secrets.iter() {
        secret.sync().await?;
    }

    template
        .provision()
        .await
        .wrap_err("Failed to provision template")?;

    json::response(
        JsonResponse {
            message: None,
            status: JsonResponseStatus::Success,
        },
        None,
    )
}<|MERGE_RESOLUTION|>--- conflicted
+++ resolved
@@ -77,12 +77,7 @@
         "lambda:UpdateFunctionCode",
         "lambda:UpdateFunctionConfiguration",
         "lambda:ListTags",
-<<<<<<< HEAD
-=======
         "lambda:TagResource",
-        "lambda:GetLayerVersion",
-        "lambda:InvokeFunction",
->>>>>>> 6c9b3e77
         "s3:GetObject",
         "cloudfront:*",
         "dynamodb:DescribeTable",
@@ -95,11 +90,7 @@
         "acm:DeleteCertificate",
         "logs:CreateLogGroup",
         "logs:CreateLogStream",
-<<<<<<< HEAD
-        "logs:PutLogEvents",
-=======
         "logs:PutLogEvents"
->>>>>>> 6c9b3e77
     ],
     "Resource": "*",
     "Effect": "Allow"
